--- conflicted
+++ resolved
@@ -290,17 +290,16 @@
 		EnvVar: "EMPIRE_SNS_TOPIC",
 	},
 	cli.StringFlag{
-<<<<<<< HEAD
 		Name:   FlagEnvironment,
 		Value:  "",
 		Usage:  "Used to distinguish the environment this Empire is used to manage. Used for tagging of resources and annotating events.",
 		EnvVar: "EMPIRE_ENVIRONMENT",
-=======
+	},
+	cli.StringFlag{
 		Name:   FlagCloudWatchLogGroup,
 		Value:  "",
 		Usage:  "When using the `cloudwatch` backend with the `--" + FlagRunLogsBackend + "` flag , this is the log group that CloudWatch log streams will be created in.",
 		EnvVar: "EMPIRE_CLOUDWATCH_LOG_GROUP",
->>>>>>> 3d3e954d
 	},
 }
 
