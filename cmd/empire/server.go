package main

import (
	"fmt"
	"log"
	"net/http"
	"strings"
	"text/template"
	"time"

	"github.com/codegangsta/cli"
	"github.com/remind101/conveyor/client/conveyor"
	"github.com/remind101/empire"
	"github.com/remind101/empire/server"
	"github.com/remind101/empire/server/auth"
	githubauth "github.com/remind101/empire/server/auth/github"
	"github.com/remind101/empire/server/cloudformation"
	"github.com/remind101/empire/server/github"
	"github.com/remind101/empire/server/middleware"
	"github.com/remind101/empire/stats"
	"golang.org/x/oauth2"
)

func runServer(c *cli.Context) {
	ctx, err := newContext(c)
	if err != nil {
		log.Fatal(err)
	}

	// Send runtime metrics to stats backend.
	go stats.Runtime(ctx.Stats())

	port := c.String(FlagPort)

	if c.Bool(FlagAutoMigrate) {
		runMigrate(c)
	}

	db, err := newDB(ctx)
	if err != nil {
		log.Fatal(err)
	}

	e, err := newEmpire(db, ctx)
	if err != nil {
		log.Fatal(err)
	}

	// Do a preliminary health check to make sure everything is good at
	// boot.
	if err := e.IsHealthy(); err != nil {
		if err, ok := err.(*empire.IncompatibleSchemaError); ok {
			log.Fatal(fmt.Errorf("%v. You can resolve this error by running the migrations with `empire migrate` or with the `--automigrate` flag", err))
		}

		log.Fatal(err)
	} else {
		log.Println("Health checks passed")
	}

	if c.String(FlagCustomResourcesQueue) != "" {
<<<<<<< HEAD
		p, err := newCloudFormationCustomResourceProvisioner(e, c)
		if err != nil {
			log.Fatal(err)
		}
=======
		p := newCloudFormationCustomResourceProvisioner(db, ctx)
>>>>>>> 9f56d622
		log.Printf("Starting CloudFormation custom resource provisioner")
		go p.Start()
	}

	s := newServer(ctx, e)
	log.Printf("Starting on port %s", port)
	log.Fatal(http.ListenAndServe(":"+port, s))
}

func newServer(c *Context, e *empire.Empire) http.Handler {
	var opts server.Options
	opts.Authenticator = newAuthenticator(c, e)
	opts.GitHub.Webhooks.Secret = c.String(FlagGithubWebhooksSecret)
	opts.GitHub.Deployments.Environments = strings.Split(c.String(FlagGithubDeploymentsEnvironments), ",")
	opts.GitHub.Deployments.ImageBuilder = newImageBuilder(c)
	opts.GitHub.Deployments.TugboatURL = c.String(FlagGithubDeploymentsTugboatURL)

	h := middleware.Common(server.New(e, opts))
	return middleware.Handler(c, h)
}

<<<<<<< HEAD
func newCloudFormationCustomResourceProvisioner(e *empire.Empire, c *cli.Context) (*cloudformation.CustomResourceProvisioner, error) {
	ctx, err := newRootContext(c)
	if err != nil {
		return nil, err
	}

	p := cloudformation.NewCustomResourceProvisioner(e, newConfigProvider(c))
=======
func newCloudFormationCustomResourceProvisioner(db *empire.DB, c *Context) *cloudformation.CustomResourceProvisioner {
	p := cloudformation.NewCustomResourceProvisioner(db.DB.DB(), c)
>>>>>>> 9f56d622
	p.QueueURL = c.String(FlagCustomResourcesQueue)
	p.Context = c
	return p
}

func newImageBuilder(c *Context) github.ImageBuilder {
	builder := c.String(FlagGithubDeploymentsImageBuilder)

	switch builder {
	case "template":
		tmpl := template.Must(template.New("image").Parse(c.String(FlagGithubDeploymentsImageTemplate)))
		return github.ImageFromTemplate(tmpl)
	case "conveyor":
		s := conveyor.NewService(conveyor.DefaultClient)
		s.URL = c.String(FlagConveyorURL)
		return github.NewConveyorImageBuilder(s)
	default:
		panic(fmt.Sprintf("unknown image builder: %s", builder))
	}
}

func newAuthenticator(c *Context, e *empire.Empire) auth.Authenticator {
	// an authenticator authenticating requests with a users empire acccess
	// token.
	authenticators := []auth.Authenticator{
		auth.NewAccessTokenAuthenticator(e),
	}

	var client *githubauth.Client
	// If a GitHub client id is provided, we'll use GitHub as an
	// authentication backend. Otherwise, we'll just use a static username
	// and password backend.
	if c.String(FlagGithubClient) == "" {
		log.Println("Using static authentication backend")
		// Fake authentication password where the user is "fake" and
		// password is blank.
		authenticators = append(authenticators, auth.StaticAuthenticator("fake", "", "", &empire.User{
			Name: "fake",
		}))
	} else {
		config := &oauth2.Config{
			ClientID:     c.String(FlagGithubClient),
			ClientSecret: c.String(FlagGithubClientSecret),
			Scopes:       []string{"repo_deployment", "read:org"},
		}

		client = githubauth.NewClient(config)
		client.URL = c.String(FlagGithubApiURL)

		log.Println("Using GitHub authentication backend with the following configuration:")
		log.Println(fmt.Sprintf("  ClientID: %v", config.ClientID))
		log.Println(fmt.Sprintf("  ClientSecret: ****"))
		log.Println(fmt.Sprintf("  Scopes: %v", config.Scopes))
		log.Println(fmt.Sprintf("  GitHubAPI: %v", client.URL))

		// an authenticator for authenticating requests with a users github
		// credentials.
		authenticators = append(authenticators, githubauth.NewAuthenticator(client))
	}

	// try access token before falling back to github.
	authenticator := auth.MultiAuthenticator(authenticators...)

	// After the user is authenticated, check their GitHub Organization membership.
	if org := c.String(FlagGithubOrg); org != "" {
		authorizer := githubauth.NewOrganizationAuthorizer(client)
		authorizer.Organization = org

		log.Println("Adding GitHub Organization authorizer with the following configuration:")
		log.Println(fmt.Sprintf("  Organization: %v ", org))

		return auth.WithAuthorization(
			authenticator,
			// Cache the organization check for 30 minutes since
			// it's pretty slow.
			auth.CacheAuthorization(authorizer, 30*time.Minute),
		)
	}

	// After the user is authenticated, check their GitHub Team membership.
	if teamID := c.String(FlagGithubTeam); teamID != "" {
		authorizer := githubauth.NewTeamAuthorizer(client)
		authorizer.TeamID = teamID

		log.Println("Adding GitHub Team authorizer with the following configuration:")
		log.Println(fmt.Sprintf("  Team ID: %v ", teamID))

		return auth.WithAuthorization(
			authenticator,
			// Cache the team check for 30 minutes
			auth.CacheAuthorization(authorizer, 30*time.Minute),
		)
	}

	return authenticator
}<|MERGE_RESOLUTION|>--- conflicted
+++ resolved
@@ -59,14 +59,7 @@
 	}
 
 	if c.String(FlagCustomResourcesQueue) != "" {
-<<<<<<< HEAD
-		p, err := newCloudFormationCustomResourceProvisioner(e, c)
-		if err != nil {
-			log.Fatal(err)
-		}
-=======
-		p := newCloudFormationCustomResourceProvisioner(db, ctx)
->>>>>>> 9f56d622
+		p := newCloudFormationCustomResourceProvisioner(e, ctx)
 		log.Printf("Starting CloudFormation custom resource provisioner")
 		go p.Start()
 	}
@@ -88,18 +81,8 @@
 	return middleware.Handler(c, h)
 }
 
-<<<<<<< HEAD
-func newCloudFormationCustomResourceProvisioner(e *empire.Empire, c *cli.Context) (*cloudformation.CustomResourceProvisioner, error) {
-	ctx, err := newRootContext(c)
-	if err != nil {
-		return nil, err
-	}
-
-	p := cloudformation.NewCustomResourceProvisioner(e, newConfigProvider(c))
-=======
-func newCloudFormationCustomResourceProvisioner(db *empire.DB, c *Context) *cloudformation.CustomResourceProvisioner {
-	p := cloudformation.NewCustomResourceProvisioner(db.DB.DB(), c)
->>>>>>> 9f56d622
+func newCloudFormationCustomResourceProvisioner(db *empire.Empire, c *Context) *cloudformation.CustomResourceProvisioner {
+	p := cloudformation.NewCustomResourceProvisioner(e, c)
 	p.QueueURL = c.String(FlagCustomResourcesQueue)
 	p.Context = c
 	return p
